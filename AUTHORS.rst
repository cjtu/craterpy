Contributors in the order of first contribution:

- Christian Tai Udovicic
<<<<<<< HEAD

- Dylan Hickson
=======
- Alexandre Boivin
>>>>>>> 18dda34d
<|MERGE_RESOLUTION|>--- conflicted
+++ resolved
@@ -1,9 +1,5 @@
 Contributors in the order of first contribution:
 
 - Christian Tai Udovicic
-<<<<<<< HEAD
-
-- Dylan Hickson
-=======
 - Alexandre Boivin
->>>>>>> 18dda34d
+- Dylan Hickson